# Copyright 2019 WebPageTest LLC.
# Copyright 2017 Google Inc.
# Use of this source code is governed by the Apache 2.0 license that can be
# found in the LICENSE file.
"""Base class support for browsers that speak the dev tools protocol"""
import glob
import gzip
import io
import logging
import os
import psutil
import re
import shutil
import subprocess
import threading
import time
from time import monotonic
from urllib.parse import urlsplit # pylint: disable=import-error

try:
    import ujson as json
except BaseException:
    import json
from .optimization_checks import OptimizationChecks


class DevtoolsBrowser(object):
    """Devtools Browser base"""
    CONNECT_TIME_LIMIT = 30

    def __init__(self, options, job, use_devtools_video=True):
        self.options = options
        self.job = job
        self.devtools = None
        self.task = None
        self.event_name = None
        self.browser_version = None
        self.device_pixel_ratio = None
        self.use_devtools_video = use_devtools_video
        self.lighthouse_command = None
        self.devtools_screenshot = True
        self.support_path = os.path.join(os.path.abspath(os.path.dirname(__file__)), 'support')
        self.script_dir = os.path.join(os.path.abspath(os.path.dirname(__file__)), 'js')

    def connect(self, task):
        """Connect to the dev tools interface"""
        ret = False
        from internal.devtools import DevTools
        self.devtools = DevTools(self.options, self.job, task, self.use_devtools_video)
        if task['running_lighthouse']:
            ret = self.devtools.wait_for_available(self.CONNECT_TIME_LIMIT)
        else:
            if self.devtools.connect(self.CONNECT_TIME_LIMIT):
                logging.debug("Devtools connected")
                ret = True
            else:
                task['error'] = "Error connecting to dev tools interface"
                logging.critical(task['error'])
                self.devtools = None
        return ret

    def disconnect(self):
        """Disconnect from dev tools"""
        if self.devtools is not None:
            # Always navigate to about:blank after finishing in case the tab is
            # remembered across sessions
            if self.task is not None and self.task['error'] is None:
                self.devtools.send_command('Page.navigate', {'url': 'about:blank'}, wait=True)
            self.devtools.close()
            self.devtools = None

    def prepare_browser(self, task):
        """Prepare the running browser (mobile emulation, UA string, etc"""
        if self.devtools is not None:
            # Figure out the native viewport size
            if not self.options.android:
                size = self.devtools.execute_js("[window.innerWidth, window.innerHeight]")
                if size is not None and len(size) == 2:
                    task['actual_viewport'] = {"width": size[0], "height": size[1]}
            # Get the native device pixel ratio
            if self.device_pixel_ratio is None:
                self.device_pixel_ratio = 1.0
                try:
                    ratio = self.devtools.execute_js('window.devicePixelRatio')
                    if ratio is not None:
                        self.device_pixel_ratio = max(1.0, float(ratio))
                except Exception:
                    pass
            # Clear the caches
            if not task['cached']:
                self.devtools.send_command("Network.clearBrowserCache", {},
                                           wait=True)
                self.devtools.send_command("Network.clearBrowserCookies", {},
                                           wait=True)

            # Mobile Emulation
            if not self.options.android and \
                    'mobile' in self.job and self.job['mobile'] and \
                    'width' in self.job and 'height' in self.job and \
                    'dpr' in self.job:
                width = int(re.search(r'\d+', str(self.job['width'])).group())
                height = int(re.search(r'\d+', str(self.job['height'])).group())
                self.devtools.send_command("Emulation.setDeviceMetricsOverride",
                                           {"width": width,
                                            "height": height,
                                            "screenWidth": width,
                                            "screenHeight": height,
                                            "scale": 1,
                                            "positionX": 0,
                                            "positionY": 0,
                                            "deviceScaleFactor": float(self.job['dpr']),
                                            "mobile": True,
                                            "screenOrientation":
                                                {"angle": 0, "type": "portraitPrimary"}},
                                           wait=True)
                self.devtools.send_command("Emulation.setTouchEmulationEnabled",
                                           {"enabled": True,
                                            "configuration": "mobile"},
                                           wait=True)
                self.devtools.send_command("Emulation.setScrollbarsHidden",
                                           {"hidden": True},
                                           wait=True)

            # DevTools-based CPU throttling for desktop and emulated mobile tests
            # This throttling should only be applied for lighthouse test runs where
            # a custom config path is not specified
            if not self.options.android and 'throttle_cpu' in self.job and\
                    (not task['running_lighthouse'] or not self.job['lighthouse_config']):
                logging.debug('DevTools CPU Throttle target: %0.3fx', self.job['throttle_cpu'])
                logging.debug('cpu_scale_multiplier: %0.3f, throttle_cpu_requested %0.3f, throttle_cpu: %0.3f', 
                    self.job['cpu_scale_multiplier'], self.job['throttle_cpu_requested'], self.job['throttle_cpu'])
                if self.job['throttle_cpu'] > 1:
                    self.devtools.send_command("Emulation.setCPUThrottlingRate",
                                                {"rate": self.job['throttle_cpu']},
                                                wait=True)

            # Location
            if 'lat' in self.job and 'lng' in self.job:
                try:
                    lat = float(str(self.job['lat']))
                    lng = float(str(self.job['lng']))
                    self.devtools.send_command(
                        'Emulation.setGeolocationOverride',
                        {'latitude': lat, 'longitude': lng,
                         'accuracy': 0})
                except Exception:
                    logging.exception('Error overriding location')

            # UA String
            ua_string = self.devtools.execute_js("navigator.userAgent")
            if ua_string is not None:
                match = re.search(r'Chrome\/(\d+\.\d+\.\d+\.\d+)', ua_string)
                if match:
                    self.browser_version = match.group(1)
            if 'uastring' in self.job:
                ua_string = self.job['uastring']
                # Replace the %BROWSER_VERSION% token with the version in ua_string
                if self.browser_version is not None:
                    ua_string = ua_string.replace('%BROWSER_VERSION%', self.browser_version)
            if ua_string is not None and 'AppendUA' in task:
                ua_string += ' ' + task['AppendUA']
            if ua_string is not None and 'auto_mobile_ua' in self.job and self.job['auto_mobile_ua']:
                # Attempt to automatically convert a desktop user-agent string to mobile
                ua_string = re.sub(r'(Chrome\/\d+\.\d+\.\d+\.\d+)', r'\1 Mobile', ua_string)
                ua_string = re.sub(r'Mozilla/5.0 \([^;]+; .+\)', 'Mozilla/5.0 (Linux; Android 14; K)', ua_string)
            if ua_string is not None:
                self.job['user_agent_string'] = ua_string
            # Disable js
            if self.job['noscript']:
                self.devtools.send_command("Emulation.setScriptExecutionDisabled",
                                           {"value": True}, wait=True)
            self.devtools.prepare_browser()

    def on_start_recording(self, task):
        """Start recording"""
        task['page_data'] = {'date': time.time()}
        task['page_result'] = None
        task['run_start_time'] = monotonic()
        if self.browser_version is not None and 'browserVersion' not in task['page_data']:
            task['page_data']['browserVersion'] = self.browser_version
            task['page_data']['browser_version'] = self.browser_version
        if 'throttle_cpu' in self.job:
            task['page_data']['throttle_cpu_requested'] = self.job['throttle_cpu_requested']
#            if self.job['throttle_cpu'] > 1:
            task['page_data']['throttle_cpu'] = self.job['throttle_cpu']    # Save the calculated throttle (devtools clamps value to at least 1)

        # Debug data on host uptime and CPU
        # TODO (AD) Review applicability for mobile agents
        task['page_data']['debug'] = {}
        task['page_data']['debug']['uptime'] = time.time() - psutil.boot_time()
        task['page_data']['debug']['cpuFreq'] = psutil.cpu_freq(percpu=True)

        # Save count of total navigations (not just those we're recording)
        task['page_data']['debug']['rawNavigationCount'] = task['naive_navigation_count']
<<<<<<< HEAD
        
=======

>>>>>>> 6dd8d792
        if self.devtools is not None:
            self.devtools.start_recording()

    def on_stop_capture(self, task):
        """Do any quick work to stop things that are capturing data"""
        if self.devtools is not None:
            self.devtools.stop_capture()

    def on_stop_recording(self, task):
        """Stop recording"""
        if self.devtools is not None:
            self.devtools.collect_trace()
            if self.devtools_screenshot:
                if self.job['pngScreenShot']:
                    screen_shot = os.path.join(task['dir'],
                                               task['prefix'] + '_screen.png')
                    self.devtools.grab_screenshot(screen_shot, png=True)
                else:
                    screen_shot = os.path.join(task['dir'],
                                               task['prefix'] + '_screen.jpg')
                    self.devtools.grab_screenshot(screen_shot, png=False, resize=600)
            # Collect end of test data from the browser
            self.collect_browser_metrics(task)
            # Stop recording dev tools (which also collects the trace)
            self.devtools.stop_recording()

    def run_task(self, task):
        """Run an individual test"""
        if self.devtools is not None:
            self.task = task
            logging.debug("Running test")
            end_time = monotonic() + task['test_time_limit']
            task['current_step'] = 1
            recording = False
            while len(task['script']) and task['error'] is None and \
                    monotonic() < end_time:
                self.prepare_task(task)
                command = task['script'].pop(0)
                if not recording and command['record']:
                    recording = True
                    self.on_start_recording(task)
                self.process_command(command)
                if command['record']:
                    self.devtools.wait_for_page_load()
                    if not task['combine_steps'] or not len(task['script']):
                        self.on_stop_capture(task)
                        self.on_stop_recording(task)
                        recording = False
                        self.on_start_processing(task)
                        self.wait_for_processing(task)
                        self.process_devtools_requests(task)
                        self.step_complete(task) #pylint: disable=no-member
                        if task['log_data']:
                            # Move on to the next step
                            task['current_step'] += 1
                            self.event_name = None
                    task['navigated'] = True
            self.task = None

    def on_start_processing(self, task):
        """Start any processing of the captured data"""
        if task['log_data']:
            # Start the processing that can run in a background thread
            optimization = OptimizationChecks(self.job, task, self.get_requests(True))
            optimization.start()
            # Run the video post-processing
            if self.use_devtools_video and self.job['video']:
                self.process_video()
            # wait for the background optimization checks
            optimization.join()

    def wait_for_processing(self, task):
        """Wait for the background processing (if any)"""
        pass

    def execute_js(self, script):
        """Run javascipt"""
        ret = None
        if self.devtools is not None:
            ret = self.devtools.execute_js(script)
        return ret

    def prepare_task(self, task):
        """Format the file prefixes for multi-step testing"""
        if task['current_step'] == 1:
            task['prefix'] = task['task_prefix']
            task['video_subdirectory'] = task['task_video_prefix']
        else:
            task['prefix'] = '{0}_{1:d}'.format(task['task_prefix'], task['current_step'])
            task['video_subdirectory'] = '{0}_{1:d}'.format(task['task_video_prefix'],
                                                            task['current_step'])
        if task['video_subdirectory'] not in task['video_directories']:
            task['video_directories'].append(task['video_subdirectory'])
        if self.event_name is not None:
            task['step_name'] = self.event_name
        else:
            task['step_name'] = 'Step_{0:d}'.format(task['current_step'])

    def process_video(self):
        """Post process the video"""
        from internal.video_processing import VideoProcessing
        video = VideoProcessing(self.options, self.job, self.task)
        video.process()

    def process_devtools_requests(self, task):
        """Process the devtools log and pull out the requests information"""
        path_base = os.path.join(self.task['dir'], self.task['prefix'])
        devtools_file = path_base + '_devtools.json.gz'
        if os.path.isfile(devtools_file):
            from internal.support.devtools_parser import DevToolsParser
            out_file = path_base + '_devtools_requests.json.gz'
            options = {'devtools': devtools_file, 'cached': task['cached'], 'out': out_file}
            netlog = path_base + '_netlog_requests.json.gz'
            options['netlog'] = netlog if os.path.isfile(netlog) else None
            optimization = path_base + '_optimization.json.gz'
            options['optimization'] = optimization if os.path.isfile(optimization) else None
            user_timing = path_base + '_user_timing.json.gz'
            options['user'] = user_timing if os.path.isfile(user_timing) else None
            coverage = path_base + '_coverage.json.gz'
            options['coverage'] = coverage if os.path.isfile(coverage) else None
            cpu = path_base + '_timeline_cpu.json.gz'
            options['cpu'] = cpu if os.path.isfile(cpu) else None
            v8stats = path_base + '_v8stats.json.gz'
            options['v8stats'] = v8stats if os.path.isfile(v8stats) else None
            parser = DevToolsParser(options)
            parser.process()
            # Cleanup intermediate files that are not needed
            if 'debug' not in self.job or not self.job['debug']:
                if os.path.isfile(optimization):
                    os.remove(optimization)
                if os.path.isfile(coverage):
                    os.remove(coverage)
                if os.path.isfile(devtools_file):
                    os.remove(devtools_file)
            if 'page_data' in parser.result and 'result' in parser.result['page_data']:
                self.task['page_result'] = parser.result['page_data']['result']

    def run_js_file(self, file_name):
        """Execute one of our js scripts"""
        ret = None
        script = None
        script_file_path = os.path.join(self.script_dir, file_name)
        if os.path.isfile(script_file_path):
            with io.open(script_file_path, 'r', encoding='utf-8') as script_file:
                script = script_file.read()
        if script is not None:
            ret = self.devtools.execute_js(script)
        return ret

    def strip_non_text(self, data):
        """Strip any non-text fields"""
        if isinstance(data, dict):
            for key in data:
                entry = data[key]
                if isinstance(entry, dict) or isinstance(entry, list):
                    self.strip_non_text(entry)
                elif isinstance(entry, str) or isinstance(entry, str):
                    try:
                        entry.encode('utf-8').decode('utf-8')
                    except Exception:
                        data[key] = None
                elif isinstance(entry, bytes):
                    try:
                        data[key] = str(entry.decode('utf-8'))
                    except Exception:
                        data[key] = None
        elif isinstance(data, list):
            for key in range(len(data)):
                entry = data[key]
                if isinstance(entry, dict) or isinstance(entry, list):
                    self.strip_non_text(entry)
                elif isinstance(entry, str) or isinstance(entry, str):
                    try:
                        entry.encode('utf-8').decode('utf-8')
                    except Exception:
                        data[key] = None
                elif isinstance(entry, bytes):
                    try:
                        data[key] = str(entry.decode('utf-8'))
                    except Exception:
                        data[key] = None


    def get_sorted_requests_json(self, include_bodies):
        requests_json = None
        try:
            requests = []
            raw_requests = self.get_requests(include_bodies)
            for request_id in raw_requests:
                self.strip_non_text(raw_requests[request_id])
                requests.append(raw_requests[request_id])
            requests = sorted(requests, key=lambda request: request['sequence'])
            requests_json = json.dumps(requests)
        except Exception:
            logging.exception('Error getting json request data')
        if requests_json is None:
            requests_json = 'null'
        return requests_json

    def collect_browser_metrics(self, task):
        """Collect all of the in-page browser metrics that we need"""
        user_timing = self.run_js_file('user_timing.js')
        if user_timing is not None:
            path = os.path.join(task['dir'], task['prefix'] + '_timed_events.json.gz')
            with gzip.open(path, 'wt', 7) as outfile:
                outfile.write(json.dumps(user_timing))
        page_data = self.run_js_file('page_data.js')
        if page_data is not None:
            task['page_data'].update(page_data)
        if 'customMetrics' in self.job:
            custom_metrics = {}
            requests = None
            bodies = None
            for name in self.job['customMetrics']:
                custom_script = str(self.job['customMetrics'][name])
                if custom_script.find('$WPT_REQUESTS') >= 0:
                    if requests is None:
                        requests = self.get_sorted_requests_json(False)
                    try:
                        custom_script = custom_script.replace('$WPT_REQUESTS', requests)
                    except Exception:
                        logging.exception('Error substituting request data into custom script')
                if custom_script.find('$WPT_BODIES') >= 0:
                    if bodies is None:
                        bodies = self.get_sorted_requests_json(True)
                    try:
                        custom_script = custom_script.replace('$WPT_BODIES', bodies)
                    except Exception:
                        logging.exception('Error substituting request data with bodies into custom script')
                script = 'var wptCustomMetric = function() {' + custom_script + '};try{wptCustomMetric();}catch(e){};'
                custom_metrics[name] = self.devtools.execute_js(script)
            path = os.path.join(task['dir'], task['prefix'] + '_metrics.json.gz')
            with gzip.open(path, 'wt', 7) as outfile:
                outfile.write(json.dumps(custom_metrics))
        if 'heroElementTimes' in self.job and self.job['heroElementTimes']:
            hero_elements = None
            custom_hero_selectors = {}
            if 'heroElements' in self.job:
                custom_hero_selectors = self.job['heroElements']
            with io.open(os.path.join(self.script_dir, 'hero_elements.js'), 'r', encoding='utf-8') as script_file:
                hero_elements_script = script_file.read()
            script = hero_elements_script + '(' + json.dumps(custom_hero_selectors) + ')'
            hero_elements = self.devtools.execute_js(script)
            if hero_elements is not None:
                logging.debug('Hero Elements: %s', json.dumps(hero_elements))
                path = os.path.join(task['dir'], task['prefix'] + '_hero_elements.json.gz')
                with gzip.open(path, 'wt', 7) as outfile:
                    outfile.write(json.dumps(hero_elements))


    def process_command(self, command):
        """Process an individual script command"""
        logging.debug("Processing script command:")
        logging.debug(command)
        if command['command'] == 'navigate':
            self.task['page_data']['URL'] = command['target']
            url = str(command['target']).replace('"', '\"')
            script = 'window.location="{0}";'.format(url)
            script = self.prepare_script_for_record(script) #pylint: disable=no-member
            # Set up permissions for the origin
            try:
                parts = urlsplit(url)
                origin = parts.scheme + '://' + parts.netloc
                self.devtools.send_command('Browser.grantPermissions',
                                        {'origin': origin,
                                        'permissions': ['geolocation',
                                                        'videoCapture',
                                                        'audioCapture',
                                                        'sensors',
                                                        'idleDetection',
                                                        'wakeLockScreen']},
                                        wait=True)
            except Exception:
                logging.exception('Error setting permissions for origin')
            self.devtools.start_navigating()
            self.devtools.execute_js(script)
        elif command['command'] == 'logdata':
            self.task['combine_steps'] = False
            if int(re.search(r'\d+', str(command['target'])).group()):
                logging.debug("Data logging enabled")
                self.task['log_data'] = True
            else:
                logging.debug("Data logging disabled")
                self.task['log_data'] = False
        elif command['command'] == 'combinesteps':
            self.task['log_data'] = True
            self.task['combine_steps'] = True
        elif command['command'] == 'seteventname':
            self.event_name = command['target']
        elif command['command'] == 'exec':
            script = command['target']
            if command['record']:
                needs_mark = True
                if self.task['combine_steps']:
                    needs_mark = False
                script = self.prepare_script_for_record(script, needs_mark) #pylint: disable=no-member
                self.devtools.start_navigating()
            result = self.devtools.execute_js(script)
            logging.debug(result)
        elif command['command'] == 'sleep':
            delay = min(60, max(0, int(re.search(r'\d+', str(command['target'])).group())))
            if delay > 0:
                time.sleep(delay)
        elif command['command'] == 'setabm':
            self.task['stop_at_onload'] = bool('target' in command and
                                               int(re.search(r'\d+',
                                                             str(command['target'])).group()) == 0)
        elif command['command'] == 'setactivitytimeout':
            if 'target' in command:
                milliseconds = int(re.search(r'\d+', str(command['target'])).group())
                self.task['activity_time'] = max(0, min(30, float(milliseconds) / 1000.0))
        elif command['command'] == 'setminimumstepseconds':
            self.task['minimumTestSeconds'] = int(re.search(r'\d+', str(command['target'])).group())
        elif command['command'] == 'setuseragent':
            self.task['user_agent_string'] = command['target']
        elif command['command'] == 'setcookie':
            if 'target' in command and 'value' in command:
                try:
                    url = command['target'].strip()
                    cookie = command['value']
                    pos = cookie.find(';')
                    if pos > 0:
                        cookie = cookie[:pos]
                    pos = cookie.find('=')
                    if pos > 0:
                        name = cookie[:pos].strip()
                        value = cookie[pos + 1:].strip()
                        if len(name) and len(value) and len(url):
                            self.devtools.send_command('Network.setCookie',
                                                    {'url': url, 'name': name, 'value': value})
                except Exception:
                    logging.exception('Error setting cookie')
        elif command['command'] == 'setlocation':
            try:
                if 'target' in command and command['target'].find(',') > 0:
                    accuracy = 0
                    if 'value' in command and re.match(r'\d+', command['value']):
                        accuracy = int(re.search(r'\d+', str(command['value'])).group())
                    parts = command['target'].split(',')
                    lat = float(parts[0])
                    lng = float(parts[1])
                    self.devtools.send_command(
                        'Emulation.setGeolocationOverride',
                        {'latitude': lat, 'longitude': lng,
                         'accuracy': accuracy})
            except Exception:
                logging.exception('Error setting location')
        elif command['command'] == 'addheader':
            self.devtools.set_header(command['target'], command['value'])
        elif command['command'] == 'setheader':
            self.devtools.set_header(command['target'], command['value'])
        elif command['command'] == 'resetheaders':
            self.devtools.reset_headers()
        elif command['command'] == 'clearcache':
            self.devtools.clear_cache()
        elif command['command'] == 'disablecache':
            disable_cache = bool('target' in command and \
                                 int(re.search(r'\d+',
                                               str(command['target'])).group()) == 1)
            self.devtools.disable_cache(disable_cache)
        elif command['command'] == 'injectscript':
            self.devtools.add_post_navigation_script(command['target'])

    def navigate(self, url):
        """Navigate to the given URL"""
        if self.devtools is not None:
            self.devtools.send_command('Page.navigate', {'url': url}, wait=True)

    def get_requests(self, include_bodies):
        """Get the request details for running an optimization check"""
        requests = None
        if self.devtools is not None:
            requests = self.devtools.get_requests(include_bodies)
        return requests

    def lighthouse_thread(self):
        """Run lighthouse in a thread so we can kill it if it times out"""
        cmd = self.lighthouse_command
        self.task['lighthouse_log'] = cmd + "\n"
        logging.debug(cmd)
        proc = subprocess.Popen(cmd, shell=True, stderr=subprocess.PIPE)
        for line in iter(proc.stderr.readline, b''):
            try:
                line = str(line,errors='ignore')
                logging.debug(line.rstrip())
                self.task['lighthouse_log'] += line
            except Exception:
                logging.exception('Error recording lighthouse log line %s', line.rstrip())
        proc.communicate()

    def run_lighthouse_test(self, task):
        """Run a lighthouse test against the current browser session"""
        task['lighthouse_log'] = ''
        if 'url' in self.job and self.job['url'] is not None:
            output_path = os.path.join(task['dir'], 'lighthouse.json')
            json_file = os.path.join(task['dir'], 'lighthouse.report.json')
            json_gzip = os.path.join(task['dir'], 'lighthouse.json.gz')
            html_file = os.path.join(task['dir'], 'lighthouse.report.html')
            html_gzip = os.path.join(task['dir'], 'lighthouse.html.gz')
            time_limit = 120
            command = ['lighthouse',
                       '"{0}"'.format(self.job['url']),
                       '--channel', 'wpt',
                       '--enable-error-reporting',
                       '--max-wait-for-load', str(int(time_limit * 1000)),
                       '--port', str(task['port']),
                       '--output', 'html',
                       '--output', 'json',
                       '--output-path', '"{0}"'.format(output_path)]
            if self.job['lighthouse_config']:
                # When a config path is provided, delegate all emulation and throttling to the config
                try:
                    lighthouse_config_file = os.path.join(task['dir'], 'lighthouse-config.json')
                    with open(lighthouse_config_file, 'wt') as f_out:
                        json.dump(json.loads(self.job['lighthouse_config']), f_out)
                    command.extend(['--config-path', lighthouse_config_file])
                except Exception:
                    logging.exception('Error adding custom config for lighthouse test')
            else:
                if not self.options.android and ('mobile' not in self.job or not self.job['mobile']):
                    command.extend(['--preset', 'desktop'])
            if self.options.android:
                command.extend(['--form-factor', 'mobile', '--screenEmulation.disabled'])
            if self.job['keep_lighthouse_trace']:
                command.append('--save-assets')
            if not self.job['keep_lighthouse_screenshots']:
                command.extend(['--skip-audits', 'screenshot-thumbnails'])
            if 'user_agent_string' in self.job:
                sanitized_user_agent = re.sub(r'[^a-zA-Z0-9_\-.;:/()\[\] ]+', '', self.job['user_agent_string'])
                command.extend(['--emulatedUserAgent', "'{0}'".format(sanitized_user_agent)])
            if len(task['block']):
                for pattern in task['block']:
                    command.extend(['--blocked-url-patterns', "'{0}'".format(pattern.replace("'", "'\\''"))])
            if 'headers' in task:
                try:
                    headers_file = os.path.join(task['dir'], 'lighthouse-headers.json')
                    with open(headers_file, 'wt') as f_out:
                        json.dump(task['headers'], f_out)
                    command.extend(['--extra-headers', '"{0}"'.format(headers_file)])
                except Exception:
                    logging.exception('Error adding custom headers for lighthouse test')
            cmd = ' '.join(command)
            self.lighthouse_command = cmd
            # Give lighthouse up to 10 minutes to run all of the audits
            try:
                lh_thread = threading.Thread(target=self.lighthouse_thread)
                lh_thread.start()
                lh_thread.join(600)
            except Exception:
                logging.exception('Error running lighthouse audits')
            from .os_util import kill_all
            kill_all('node', True)
            # Rename and compress the trace file, delete the other assets
            if self.job['keep_lighthouse_trace']:
                try:
                    lh_trace_src = os.path.join(task['dir'], 'lighthouse-0.trace.json')
                    if os.path.isfile(lh_trace_src):
                        # read the JSON in and re-write it line by line to match the other traces
                        with io.open(lh_trace_src, 'r', encoding='utf-8') as f_in:
                            trace = json.load(f_in)
                            if trace is not None and 'traceEvents' in trace:
                                lighthouse_trace = os.path.join(task['dir'],
                                                                'lighthouse_trace.json.gz')
                            with gzip.open(lighthouse_trace, 'wt', 7) as f_out:
                                f_out.write('{"traceEvents":[{}')
                                for trace_event in trace['traceEvents']:
                                    f_out.write(",\n")
                                    f_out.write(json.dumps(trace_event))
                                f_out.write("\n]}")
                except Exception:
                    logging.exception('Error processing lighthouse trace')
            # Delete all the left-over lighthouse assets
            files = glob.glob(os.path.join(task['dir'], 'lighthouse-*'))
            for file_path in files:
                try:
                    os.remove(file_path)
                except Exception:
                    pass
            if os.path.isfile(json_file):
                lh_report = None
                with io.open(json_file, 'r', encoding='utf-8') as f_in:
                    lh_report = json.load(f_in)

                with open(json_file, 'rb') as f_in:
                    with gzip.open(json_gzip, 'wb', 7) as f_out:
                        shutil.copyfileobj(f_in, f_out)
                try:
                    os.remove(json_file)
                except Exception:
                    pass
                # Extract the audit scores
                if lh_report is not None:
                    audits = {}
                    # v1.x
                    if 'aggregations' in lh_report:
                        for entry in lh_report['aggregations']:
                            if 'name' in entry and 'total' in entry and \
                                    'scored' in entry and entry['scored']:
                                name = entry['name'].replace(' ', '')
                                audits[name] = entry['total']
                    # v2.x
                    elif 'reportCategories' in lh_report:
                        for category in lh_report['reportCategories']:
                            if 'name' in category and 'score' in category:
                                category_name = category['name'].replace(' ', '')
                                score = float(category['score']) / 100.0
                                audits[category_name] = score
                                if category['name'] == 'Performance' and 'audits' in category:
                                    for audit in category['audits']:
                                        if 'id' in audit and 'group' in audit and \
                                                audit['group'] == 'perf-metric' and \
                                                'result' in audit and \
                                                'rawValue' in audit['result']:
                                            name = category_name + '.' + \
                                                audit['id'].replace(' ', '')
                                            audits[name] = audit['result']['rawValue']
                    # v3.x
                    elif 'categories' in lh_report:
                        for categoryId in lh_report['categories']:
                            category = lh_report['categories'][categoryId]
                            if 'title' not in category or 'score' not in category:
                                continue

                            category_title = category['title'].replace(' ', '')
                            audits[category_title] = category['score']

                            if categoryId != 'performance' or 'auditRefs' not in category:
                                continue

                            for auditRef in category['auditRefs']:
                                if auditRef['id'] not in lh_report['audits']:
                                    continue
                                if 'group' not in auditRef or auditRef['group'] != 'metrics':
                                    continue
                                audit = lh_report['audits'][auditRef['id']]
                                name = category_title + '.' + audit['id']
                                if 'rawValue' in audit:
                                    audits[name] = audit['rawValue']
                                elif 'numericValue' in audit:
                                    audits[name] = audit['numericValue']
                    audits_gzip = os.path.join(task['dir'], 'lighthouse_audits.json.gz')
                    with gzip.open(audits_gzip, 'wt', 7) as f_out:
                        json.dump(audits, f_out)
            # Compress the HTML lighthouse report
            if os.path.isfile(html_file):
                try:
                    with open(html_file, 'rb') as f_in:
                        with gzip.open(html_gzip, 'wb', 7) as f_out:
                            shutil.copyfileobj(f_in, f_out)
                    os.remove(html_file)
                except Exception:
                    logging.exception('Error compressing lighthouse report')<|MERGE_RESOLUTION|>--- conflicted
+++ resolved
@@ -192,11 +192,7 @@
 
         # Save count of total navigations (not just those we're recording)
         task['page_data']['debug']['rawNavigationCount'] = task['naive_navigation_count']
-<<<<<<< HEAD
-        
-=======
-
->>>>>>> 6dd8d792
+
         if self.devtools is not None:
             self.devtools.start_recording()
 
