--- conflicted
+++ resolved
@@ -1188,7 +1188,6 @@
                 target_message = json.loads(msg['params']['message'])
                 self.process_message(target_message, target_id=target_id)
 
-<<<<<<< HEAD
     def process_fetch_event(self, event, msg):
         """ Process Fetch.* devtools events
 
@@ -1242,8 +1241,6 @@
          
 
 
-=======
->>>>>>> 3280f576
     def log_dev_tools_event(self, msg):
         """Log the dev tools events to a file"""
         if self.task['log_data']:
